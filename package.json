{
  "name": "vscode-cfml",
  "displayName": "CFML",
  "description": "CFML language",
  "version": "0.5.3",
  "preview": true,
  "author": "KamasamaK",
  "publisher": "KamasamaK",
  "license": "MIT",
  "engines": {
<<<<<<< HEAD
    "vscode": "^1.63.0"
=======
    "vscode": "^1.62.3"
>>>>>>> c6fccc09
  },
  "repository": {
    "type": "git",
    "url": "https://github.com/KamasamaK/vscode-cfml.git"
  },
  "bugs": {
    "url": "https://github.com/KamasamaK/vscode-cfml/issues"
  },
  "categories": [
    "Programming Languages"
  ],
  "keywords": [
    "cfml",
    "coldfusion",
    "lucee"
  ],
  "activationEvents": [
    "onLanguage:cfml",
    "workspaceContains:**/*.cfm",
    "workspaceContains:**/*.cfml",
    "workspaceContains:**/*.cfc"
  ],
  "icon": "images/icon.png",
  "main": "./out/cfmlMain",
  "contributes": {
    "languages": [
      {
        "id": "cfml",
        "aliases": [
          "CFML",
          "cfml"
        ],
        "extensions": [
          ".cfml",
          ".cfm",
          ".cfc"
        ],
        "configuration": "./language-configuration.json"
      }
    ],
    "grammars": [
      {
        "language": "cfml",
        "scopeName": "embedding.cfml",
        "path": "./syntaxes/cfml.tmLanguage.json",
        "embeddedLanguages": {
          "source.css": "css",
          "meta.embedded.block.css": "css",
          "source.js": "javascript",
          "meta.embedded.block.js": "javascript",
          "meta.embedded.line.js": "javascript",
          "source.sql": "sql",
          "meta.embedded.block.sql": "sql",
          "meta.tag.cfml": "cfml",
          "constant.character.escape.hash.cfml": "cfml",
          "punctuation.definition.template-expression.begin.cfml": "cfml",
          "meta.embedded.line.cfml": "cfml",
          "meta.embedded.block.cfml": "cfml",
          "punctuation.definition.template-expression.end.cfml": "cfml"
        }
      }
    ],
    "configuration": {
      "type": "object",
      "title": "CFML Configuration",
      "properties": {
        "cfml.globalDefinitions.source": {
          "type": "string",
          "description": "The source of the global definitions.",
          "enum": [
            "cfdocs"
          ],
          "default": "cfdocs",
          "scope": "window"
        },
        "cfml.cfDocs.source": {
          "type": "string",
          "description": "Indicates the source location type to be used for CFDocs. Remote is GitHub repo. Local is based on cfml.cfDocs.localPath.",
          "markdownDescription": "Indicates the source location type to be used for CFDocs. Remote is GitHub repo. Local is based on `cfml.cfDocs.localPath`.",
          "enum": [
            "remote",
            "local"
          ],
          "enumDescriptions": [
            "Retrieve resources remotely from GitHub.",
            "Retrieve resources locally using cfml.cfDocs.localPath."
          ],
          "markdownEnumDescription": [
            "Retrieve resources remotely from GitHub.",
            "Retrieve resources locally using `cfml.cfDocs.localPath`."
          ],
          "default": "remote",
          "scope": "window"
        },
        "cfml.cfDocs.localPath": {
          "type": [
            "string",
            "null"
          ],
          "description": "Physical path to the data/language directory of CFDocs.",
          "default": null,
          "scope": "machine-overridable"
        },
        "cfml.hover.enable": {
          "type": "boolean",
          "description": "Whether hover is enabled for CFML entities.",
          "default": true,
          "scope": "resource"
        },
        "cfml.hover.html.enable": {
          "type": "boolean",
          "description": "Whether hover is enabled for HTML entities.",
          "default": true,
          "scope": "resource"
        },
        "cfml.hover.css.enable": {
          "type": "boolean",
          "description": "Whether hover is enabled for CSS entities.",
          "default": true,
          "scope": "resource"
        },
        "cfml.signature.enable": {
          "type": "boolean",
          "description": "Whether signature help is enabled.",
          "default": true,
          "scope": "resource"
        },
        "cfml.suggest.enable": {
          "type": "boolean",
          "description": "Whether completion help is enabled.",
          "default": true,
          "scope": "resource"
        },
        "cfml.suggest.snippets.enable": {
          "type": "boolean",
          "description": "Whether snippets are part of completion help.",
          "default": true,
          "scope": "resource"
        },
        "cfml.suggest.snippets.exclude": {
          "type": "array",
          "description": "Set of snippet keys you would like excluded from suggestions.",
          "items": {
            "type": "string"
          },
          "default": [],
          "scope": "resource"
        },
        "cfml.suggest.globalFunctions.enable": {
          "type": "boolean",
          "description": "Whether global functions are part of completion help.",
          "default": true,
          "scope": "resource"
        },
        "cfml.suggest.globalFunctions.firstLetterCase": {
          "type": "string",
          "description": "What case should be used for the first letter of global function suggestions.",
          "enum": [
            "unchanged",
            "lower",
            "upper"
          ],
          "enumDescriptions": [
            "Leaves the name unchanged from source",
            "Lowercases the first letter",
            "Uppercases the first letter"
          ],
          "default": "default",
          "scope": "resource"
        },
        "cfml.suggest.globalTags.enable": {
          "type": "boolean",
          "description": "Whether global tags are part of completion help.",
          "default": true,
          "scope": "resource"
        },
        "cfml.suggest.globalTags.attributes.quoteType": {
          "type": "string",
          "enum": [
            "none",
            "double",
            "single"
          ],
          "enumDescriptions": [
            "Adds no quotes for attribute value",
            "Adds two double quotes for attribute value",
            "Adds two single quotes for attribute value"
          ],
          "default": "double",
          "description": "Which quote type to use when completing attribute suggestion.",
          "scope": "resource"
        },
        "cfml.suggest.globalTags.attributes.defaultValue": {
          "type": "boolean",
          "description": "Whether to populate the default value for an attribute if it has one.",
          "default": false,
          "scope": "resource"
        },
        "cfml.suggest.globalTags.includeAttributes.setType": {
          "type": "string",
          "description": "What set of attributes to include when global tag suggestion is selected",
          "default": "none",
          "enum": [
            "none",
            "required",
            "all"
          ],
          "enumDescriptions": [
            "Adds no attributes on completion of global tags",
            "Adds required attributes on completion of global tags",
            "Adds all attributes on completion of global tags"
          ],
          "scope": "resource"
        },
        "cfml.suggest.globalTags.includeAttributes.custom": {
          "type": "object",
          "description": "A custom set of attributes to include for given tags when suggestion is selected. This setting overrides the set type.",
          "default": {},
          "patternProperties": {
            "^cf[a-z0-9_]+$": {
              "description": "The tag name and its attribute overrides",
              "type": "array",
              "minItems": 0,
              "items": {
                "title": "Attribute",
                "description": "The attribute information",
                "type": "object",
                "properties": {
                  "name": {
                    "title": "Attribute name",
                    "description": "The name of the attribute to include",
                    "type": "string"
                  },
                  "value": {
                    "title": "Attribute value",
                    "description": "The default value of the attribute",
                    "type": "string",
                    "default": ""
                  }
                },
                "required": [
                  "name"
                ]
              },
              "default": []
            }
          },
          "additionalProperties": false,
          "scope": "resource"
        },
        "cfml.suggest.htmlTags.enable": {
          "type": "boolean",
          "description": "Whether HTML tags are part of completion help.",
          "default": true,
          "scope": "resource"
        },
        "cfml.suggest.htmlTags.attributes.quoteType": {
          "type": "string",
          "enum": [
            "none",
            "double",
            "single"
          ],
          "enumDescriptions": [
            "Adds no quotes for attribute value",
            "Adds two double quotes for attribute value",
            "Adds two single quotes for attribute value"
          ],
          "default": "double",
          "description": "Which quote type to use when completing attribute suggestion.",
          "scope": "resource"
        },
        "cfml.suggest.css.enable": {
          "type": "boolean",
          "description": "Whether CSS properties and values are part of completion help.",
          "default": true,
          "scope": "resource"
        },
        "cfml.definition.enable": {
          "type": "boolean",
          "description": "Whether providing definitions is enabled.",
          "default": true,
          "scope": "resource"
        },
        "cfml.definition.userFunctions.search.enable": {
          "type": "boolean",
          "description": "Whether to search for matching functions throughout the workspace when a reliable match cannot be determined.",
          "default": false,
          "scope": "resource"
        },
        "cfml.indexComponents.enable": {
          "type": "boolean",
          "description": "Whether to index all components in workspace. This is done on each startup and is required for multiple features to work properly.",
          "default": true,
          "scope": "window"
        },
        "cfml.autoCloseTags.enable": {
          "type": "boolean",
          "markdownDescription": "Whether to enable auto-closing tags for CFML. This uses the third-party extension `auto-close-tag`. This is only checked and set on startup.",
          "default": true,
          "scope": "window"
        },
        "cfml.autoCloseTags.configurationTarget": {
          "type": "string",
          "description": "Auto-configuration target for auto-closing tags.",
          "enum": [
            "Global",
            "Workspace"
          ],
          "default": "Global",
          "scope": "window"
        },
        "cfml.docBlock.gap": {
          "type": "boolean",
          "default": true,
          "description": "Whether there should be a gap between the hint and other tags in a docblock",
          "scope": "resource"
        },
        "cfml.docBlock.extra": {
          "type": "array",
          "default": [],
          "items": {
            "type": "object",
            "properties": {
              "name": {
                "type": "string",
                "description": "The name of the tag"
              },
              "default": {
                "type": "string",
                "default": "",
                "description": "The default value for the tag"
              },
              "types": {
                "type": "array",
                "description": "The types of structures to which this tag will be applied",
                "items": {
                  "type": "string",
                  "enum": [
                    "component",
                    "function",
                    "property",
                    "interface"
                  ]
                }
              }
            },
            "required": [
              "name"
            ]
          },
          "description": "Extra tags you wish to include in every DocBlock",
          "scope": "resource"
        },
        "cfml.engine.name": {
          "type": "string",
          "description": "Name of the CFML engine against which to filter.",
          "enum": [
            "coldfusion",
            "lucee",
            "railo",
            "openbd"
          ],
          "scope": "window"
        },
        "cfml.engine.version": {
          "type": "string",
          "pattern": "^((0|[1-9]\\d*)(\\.(0|[1-9]\\d*)(\\.(0|[1-9]\\d*))?)?)?$",
          "description": "Version of the CFML engine against which to filter. SemVer format is preferred.",
          "scope": "window"
        },
        "cfml.mappings": {
          "type": "array",
          "default": [],
          "items": {
            "type": "object",
            "properties": {
              "logicalPath": {
                "type": "string",
                "default": "",
                "description": "The logical path to which the directory path is mapped. Must start with a /."
              },
              "directoryPath": {
                "type": "string",
                "default": "",
                "description": "The path to the actual directory that will be mapped. Can be a physical path or relative to the workspace root."
              },
              "isPhysicalDirectoryPath": {
                "type": "boolean",
                "default": true,
                "description": "Whether directoryPath refers to a physical path or one relative to the workspace root"
              }
            },
            "required": [
              "logicalPath",
              "directoryPath"
            ]
          },
          "description": "Represents CFML mappings from logicalPath to directoryPath.",
          "scope": "resource"
        }
      }
    },
    "configurationDefaults": {
      "[cfml]": {
        "editor.suggest.snippetsPreventQuickSuggestions": false
      }
    },
    "commands": [
      {
        "command": "cfml.refreshGlobalDefinitionCache",
        "category": "CFML",
        "title": "Refresh cache for global definitions"
      },
      {
        "command": "cfml.refreshWorkspaceDefinitionCache",
        "category": "CFML",
        "title": "Refresh cache for workspace definitions"
      },
      {
        "command": "cfml.toggleLineComment",
        "category": "CFML",
        "title": "Toggle CFML line comment"
      },
      {
        "command": "cfml.toggleBlockComment",
        "category": "CFML",
        "title": "Toggle CFML block comment"
      },
      {
        "command": "cfml.openActiveApplicationFile",
        "category": "CFML",
        "title": "Open Application file for currently active document"
      },
      {
        "command": "cfml.goToMatchingTag",
        "category": "CFML",
        "title": "Go to Matching Tag"
      },
      {
        "command": "cfml.openCfDocs",
        "category": "CFML",
        "title": "Open CFDocs page"
      },
      {
        "command": "cfml.openEngineDocs",
        "category": "CFML",
        "title": "Open CFML engine docs page"
      },
      {
        "command": "cfml.foldAllFunctions",
        "category": "CFML",
        "title": "Fold all functions in active editor"
      }
    ],
    "keybindings": [
      {
        "command": "cfml.toggleLineComment",
        "key": "ctrl+/",
        "mac": "cmd+/",
        "when": "editorTextFocus && !editorReadonly && editorLangId == cfml"
      },
      {
        "command": "cfml.toggleBlockComment",
        "key": "shift+alt+a",
        "mac": "shift+alt+a",
        "when": "editorTextFocus && !editorReadonly && editorLangId == cfml"
      }
    ],
    "jsonValidation": [
      {
        "fileMatch": "server*.json",
        "url": "./resources/schemas/server.schema.json"
      }
    ]
  },
  "scripts": {
    "clean": "rimraf out *.vsix",
    "build": "tsc -p ./",
    "rebuild": "npm run clean && npm run build",
    "watch": "tsc -watch -p ./",
<<<<<<< HEAD
    "lint": "tslint src/*.ts -t verbose"
=======
    "pack": "vsce package",
    "lint": "tslint -p tsconfig.json -t verbose",
    "vscode:prepublish": "npm run build"
>>>>>>> c6fccc09
  },
  "dependencies": {
    "@octokit/rest": "~16.15.1",
    "findup-sync": "2.0.0",
    "html-entities": "~1.2.1",
    "request": "~2.88.2",
    "semver": "^5.5.1",
    "trie-prefix-tree": "1.5.1",
    "vscode-css-languageservice": "3.0.13-next.12",
    "vscode-html-languageservice": "2.1.11-next.11"
  },
  "devDependencies": {
    "@types/findup-sync": "2.0.0",
    "@types/html-entities": "~1.2.16",
    "@types/node": "~14.14.45",
    "@types/request": "~2.48.7",
    "@types/semver": "~5.5.0",
<<<<<<< HEAD
    "mocha": "~5.2.0",
    "tslint": "^5.12.1",
    "typescript": "^3.3.1",
    "@types/vscode": "^1.63.0"
=======
    "@types/vscode": "~1.62.0",
    "rimraf": "^3.0.2",
    "tslint": "^6.1.3",
    "typescript": "^3.9.10",
    "typescript-tslint-plugin": "^1.0.1",
    "vsce": "^2.5.3"
>>>>>>> c6fccc09
  }
}<|MERGE_RESOLUTION|>--- conflicted
+++ resolved
@@ -8,11 +8,7 @@
   "publisher": "KamasamaK",
   "license": "MIT",
   "engines": {
-<<<<<<< HEAD
-    "vscode": "^1.63.0"
-=======
     "vscode": "^1.62.3"
->>>>>>> c6fccc09
   },
   "repository": {
     "type": "git",
@@ -494,13 +490,9 @@
     "build": "tsc -p ./",
     "rebuild": "npm run clean && npm run build",
     "watch": "tsc -watch -p ./",
-<<<<<<< HEAD
-    "lint": "tslint src/*.ts -t verbose"
-=======
     "pack": "vsce package",
     "lint": "tslint -p tsconfig.json -t verbose",
     "vscode:prepublish": "npm run build"
->>>>>>> c6fccc09
   },
   "dependencies": {
     "@octokit/rest": "~16.15.1",
@@ -518,18 +510,11 @@
     "@types/node": "~14.14.45",
     "@types/request": "~2.48.7",
     "@types/semver": "~5.5.0",
-<<<<<<< HEAD
-    "mocha": "~5.2.0",
-    "tslint": "^5.12.1",
-    "typescript": "^3.3.1",
-    "@types/vscode": "^1.63.0"
-=======
     "@types/vscode": "~1.62.0",
     "rimraf": "^3.0.2",
     "tslint": "^6.1.3",
     "typescript": "^3.9.10",
     "typescript-tslint-plugin": "^1.0.1",
     "vsce": "^2.5.3"
->>>>>>> c6fccc09
   }
 }